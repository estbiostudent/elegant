import freeimage
import pathlib
import pickle
from PyQt5 import Qt

from ris_widget import ris_widget
from elegant.gui import pose_annotation
from elegant import worm_widths
from elegant import worm_spline

class GeneralPoseAnnotator:
    def __init__(self, rw, pixels_per_micron=1/1.3):
        self.ris_widget = rw
        width_estimator = worm_widths.WidthEstimator.from_default_widths(pixels_per_micron=pixels_per_micron)
        self.pose_annotator = pose_annotation.PoseAnnotation(self.ris_widget, width_estimator=width_estimator)
        self.ris_widget.add_annotator([self.pose_annotator])

        load_data = Qt.QPushButton('Load')
        load_data.clicked.connect(self.load_annotations)
        save_data = Qt.QPushButton('Save')
        save_data.clicked.connect(self.save_annotations)
        self.pose_annotator._add_row(self.pose_annotator.widget.layout(), Qt.QLabel('Warps:'), load_data, save_data)

    def save_annotations(self):
        """Save the pose annotations as pickle files into the parent directory.
        A pickle file is created for each page in the flipbook with the name of the first image in the
        flipbook_page list as the base for the pickle file name.
        """
        for fp in self.ris_widget.flipbook_pages:
            if len(fp) == 0:
                # skip empty flipbook pages
                continue
            annotations = getattr(fp, 'annotations', {})
            pose = annotations.get('pose', (None, None))
            if pose is not None:
                center_tck, width_tck = pose
                if center_tck is not None:
                    path = pathlib.Path(fp[0].name)
                    with path.with_suffix('.pickle').open('wb') as f:
                        pickle.dump(dict(pose=pose), f)

                    # warp and save images from all flipbook pages
                    for lab_frame in fp:
                        lab_frame_image = lab_frame.data
                        path = pathlib.Path(lab_frame.name)
                        warp = worm_spline.to_worm_frame(lab_frame_image, center_tck, width_tck)
                        warp_save_path = path.parent / (path.stem + '-straight.png')
                        freeimage.write(warp, warp_save_path)

                        # If the widths are drawn, then create a mask that allows the user to make an alpha channel later.
                        # We create one mask for each flipbook page, in case the images were saved in different places.
                        # If we wind up redundantly writing the same mask a few times, so be it.
                        if width_tck is not None:
                            mask = worm_spline.worm_frame_mask(width_tck, warp.shape)
                            mask_save_path = path.parent / (path.stem + '-mask.png')
                            freeimage.write(mask, mask_save_path)


    def load_annotations(self):
        """Loads annotation metadata from a pickle file for each flipbook page.
        NOTE: If there is already a pose annotation, the metadata will not be loaded.
        """
        for fp in self.ris_widget.flipbook_pages:
            annotations = getattr(fp, 'annotations', {})
            pose = annotations.get('pose')
            if pose in (None, (None, None)):
                annotation_path = pathlib.Path(fp[0].name).with_suffix('.pickle')
                #if there are no annotation pickle files do nothing
                if annotation_path.exists():
                    with annotation_path.open('rb') as f:
                        annotations = pickle.load(f)
                    fp.annotations = annotations
        self.ris_widget.annotator.update_fields()

def main(argv=None):
    import argparse

    parser = argparse.ArgumentParser(description='straighten worm images')
    parser.add_argument('pixels_per_micron', nargs='?', default=1/1.3, type=float, metavar='pixels_per_micron', help='conversion factor for objective used')
    parser.add_argument('images', nargs="*", metavar='image', help='image files to open')

    args = parser.parse_args(argv)
<<<<<<< HEAD
=======

>>>>>>> c4418e50
    rw = ris_widget.RisWidget()
    gp = GeneralPoseAnnotator(rw, pixels_per_micron=args.pixels_per_micron)

    rw.add_image_files_to_flipbook(args.images)
    rw.run()

if __name__ == '__main__':
    main()<|MERGE_RESOLUTION|>--- conflicted
+++ resolved
@@ -80,10 +80,6 @@
     parser.add_argument('images', nargs="*", metavar='image', help='image files to open')
 
     args = parser.parse_args(argv)
-<<<<<<< HEAD
-=======
-
->>>>>>> c4418e50
     rw = ris_widget.RisWidget()
     gp = GeneralPoseAnnotator(rw, pixels_per_micron=args.pixels_per_micron)
 
